module k8s.io/cloud-provider-aws

<<<<<<< HEAD
go 1.22
=======
go 1.22.5
>>>>>>> d7e05d57

require (
	github.com/aws/aws-sdk-go v1.55.5
	github.com/golang/mock v1.6.0
	github.com/spf13/cobra v1.8.1
	github.com/spf13/pflag v1.0.5
	github.com/stretchr/testify v1.9.0
	golang.org/x/time v0.6.0
	gopkg.in/gcfg.v1 v1.2.3
	k8s.io/api v0.32.0-alpha.0
	k8s.io/apimachinery v0.32.0-alpha.0
	k8s.io/client-go v0.32.0-alpha.0
	k8s.io/cloud-provider v0.32.0-alpha.0
	k8s.io/code-generator v0.32.0-alpha.0
	k8s.io/component-base v0.32.0-alpha.0
	k8s.io/controller-manager v0.32.0-alpha.0
	k8s.io/klog/v2 v2.130.1
	k8s.io/kubelet v0.32.0-alpha.0
	k8s.io/utils v0.0.0-20240711033017-18e509b52bc8
)

require (
	github.com/Azure/go-ansiterm v0.0.0-20230124172434-306776ec8161 // indirect
	github.com/NYTimes/gziphandler v1.1.1 // indirect
	github.com/antlr4-go/antlr/v4 v4.13.0 // indirect
	github.com/asaskevich/govalidator v0.0.0-20230301143203-a9d515a09cc2 // indirect
	github.com/beorn7/perks v1.0.1 // indirect
	github.com/blang/semver/v4 v4.0.0 // indirect
	github.com/cenkalti/backoff/v4 v4.3.0 // indirect
	github.com/cespare/xxhash/v2 v2.3.0 // indirect
	github.com/coreos/go-semver v0.3.1 // indirect
	github.com/coreos/go-systemd/v22 v22.5.0 // indirect
	github.com/davecgh/go-spew v1.1.2-0.20180830191138-d8f796af33cc // indirect
	github.com/emicklei/go-restful/v3 v3.11.0 // indirect
	github.com/felixge/httpsnoop v1.0.4 // indirect
	github.com/fsnotify/fsnotify v1.7.0 // indirect
	github.com/fxamacker/cbor/v2 v2.7.0 // indirect
	github.com/go-logr/logr v1.4.2 // indirect
	github.com/go-logr/stdr v1.2.2 // indirect
	github.com/go-openapi/jsonpointer v0.19.6 // indirect
	github.com/go-openapi/jsonreference v0.20.2 // indirect
	github.com/go-openapi/swag v0.22.4 // indirect
	github.com/gogo/protobuf v1.3.2 // indirect
	github.com/golang/groupcache v0.0.0-20210331224755-41bb18bfe9da // indirect
	github.com/golang/protobuf v1.5.4 // indirect
	github.com/google/cel-go v0.20.1 // indirect
	github.com/google/gnostic-models v0.6.8 // indirect
	github.com/google/go-cmp v0.6.0 // indirect
	github.com/google/gofuzz v1.2.0 // indirect
	github.com/google/uuid v1.6.0 // indirect
	github.com/grpc-ecosystem/go-grpc-prometheus v1.2.0 // indirect
	github.com/grpc-ecosystem/grpc-gateway/v2 v2.20.0 // indirect
	github.com/imdario/mergo v0.3.15 // indirect
	github.com/inconshreveable/mousetrap v1.1.0 // indirect
	github.com/jmespath/go-jmespath v0.4.0 // indirect
	github.com/josharian/intern v1.0.0 // indirect
	github.com/json-iterator/go v1.1.12 // indirect
	github.com/mailru/easyjson v0.7.7 // indirect
	github.com/moby/term v0.5.0 // indirect
	github.com/modern-go/concurrent v0.0.0-20180306012644-bacd9c7ef1dd // indirect
	github.com/modern-go/reflect2 v1.0.2 // indirect
	github.com/munnerz/goautoneg v0.0.0-20191010083416-a7dc8b61c822 // indirect
	github.com/pkg/errors v0.9.1 // indirect
	github.com/pmezard/go-difflib v1.0.1-0.20181226105442-5d4384ee4fb2 // indirect
	github.com/prometheus/client_golang v1.19.1 // indirect
	github.com/prometheus/client_model v0.6.1 // indirect
	github.com/prometheus/common v0.55.0 // indirect
	github.com/prometheus/procfs v0.15.1 // indirect
	github.com/stoewer/go-strcase v1.3.0 // indirect
	github.com/stretchr/objx v0.5.2 // indirect
	github.com/x448/float16 v0.8.4 // indirect
	go.etcd.io/etcd/api/v3 v3.5.14 // indirect
	go.etcd.io/etcd/client/pkg/v3 v3.5.14 // indirect
	go.etcd.io/etcd/client/v3 v3.5.14 // indirect
	go.opentelemetry.io/contrib/instrumentation/google.golang.org/grpc/otelgrpc v0.53.0 // indirect
	go.opentelemetry.io/contrib/instrumentation/net/http/otelhttp v0.53.0 // indirect
	go.opentelemetry.io/otel v1.28.0 // indirect
	go.opentelemetry.io/otel/exporters/otlp/otlptrace v1.28.0 // indirect
	go.opentelemetry.io/otel/exporters/otlp/otlptrace/otlptracegrpc v1.27.0 // indirect
	go.opentelemetry.io/otel/metric v1.28.0 // indirect
	go.opentelemetry.io/otel/sdk v1.28.0 // indirect
	go.opentelemetry.io/otel/trace v1.28.0 // indirect
	go.opentelemetry.io/proto/otlp v1.3.1 // indirect
	go.uber.org/multierr v1.11.0 // indirect
	go.uber.org/zap v1.26.0 // indirect
	golang.org/x/crypto v0.24.0 // indirect
	golang.org/x/exp v0.0.0-20230515195305-f3d0a9c9a5cc // indirect
	golang.org/x/mod v0.17.0 // indirect
	golang.org/x/net v0.26.0 // indirect
	golang.org/x/oauth2 v0.21.0 // indirect
	golang.org/x/sync v0.7.0 // indirect
	golang.org/x/sys v0.21.0 // indirect
	golang.org/x/term v0.21.0 // indirect
	golang.org/x/text v0.16.0 // indirect
	golang.org/x/tools v0.21.1-0.20240508182429-e35e4ccd0d2d // indirect
	google.golang.org/genproto/googleapis/api v0.0.0-20240528184218-531527333157 // indirect
	google.golang.org/genproto/googleapis/rpc v0.0.0-20240701130421-f6361c86f094 // indirect
	google.golang.org/grpc v1.65.0 // indirect
	google.golang.org/protobuf v1.34.2 // indirect
	gopkg.in/evanphx/json-patch.v4 v4.12.0 // indirect
	gopkg.in/inf.v0 v0.9.1 // indirect
	gopkg.in/natefinch/lumberjack.v2 v2.2.1 // indirect
	gopkg.in/warnings.v0 v0.1.2 // indirect
	gopkg.in/yaml.v2 v2.4.0 // indirect
	gopkg.in/yaml.v3 v3.0.1 // indirect
	k8s.io/apiserver v0.32.0-alpha.0 // indirect
	k8s.io/component-helpers v0.32.0-alpha.0 // indirect
	k8s.io/gengo/v2 v2.0.0-20240228010128-51d4e06bde70 // indirect
	k8s.io/kms v0.32.0-alpha.0 // indirect
	k8s.io/kube-openapi v0.0.0-20240228011516-70dd3763d340 // indirect
	sigs.k8s.io/apiserver-network-proxy/konnectivity-client v0.30.3 // indirect
	sigs.k8s.io/json v0.0.0-20221116044647-bc3834ca7abd // indirect
	sigs.k8s.io/structured-merge-diff/v4 v4.4.1 // indirect
	sigs.k8s.io/yaml v1.4.0 // indirect
)

// Cannot be removed until all dependencies use crypto library v0.17.0 or higher
replace golang.org/x/crypto => golang.org/x/crypto v0.17.0<|MERGE_RESOLUTION|>--- conflicted
+++ resolved
@@ -1,10 +1,6 @@
 module k8s.io/cloud-provider-aws
 
-<<<<<<< HEAD
-go 1.22
-=======
 go 1.22.5
->>>>>>> d7e05d57
 
 require (
 	github.com/aws/aws-sdk-go v1.55.5
