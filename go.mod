module k8s.io/cloud-provider-aws

go 1.21

require (
	github.com/aws/aws-sdk-go v1.49.13
	github.com/golang/mock v1.6.0
	github.com/spf13/cobra v1.8.0
	github.com/spf13/pflag v1.0.5
	github.com/stretchr/testify v1.8.4
	golang.org/x/time v0.5.0
	gopkg.in/gcfg.v1 v1.2.3
	k8s.io/api v0.29.0
	k8s.io/apimachinery v0.29.0
	k8s.io/client-go v0.29.0
	k8s.io/cloud-provider v0.29.0
	k8s.io/code-generator v0.29.0
	k8s.io/component-base v0.29.0
	k8s.io/controller-manager v0.29.0
	k8s.io/csi-translation-lib v0.29.0
	k8s.io/klog/v2 v2.110.1
	k8s.io/kubelet v0.29.0
	k8s.io/utils v0.0.0-20231127182322-b307cd553661
)

require (
	github.com/Azure/go-ansiterm v0.0.0-20230124172434-306776ec8161 // indirect
	github.com/NYTimes/gziphandler v1.1.1 // indirect
	github.com/antlr/antlr4/runtime/Go/antlr/v4 v4.0.0-20230321174746-8dcc6526cfb1 // indirect
	github.com/asaskevich/govalidator v0.0.0-20230301143203-a9d515a09cc2 // indirect
	github.com/beorn7/perks v1.0.1 // indirect
	github.com/blang/semver/v4 v4.0.0 // indirect
	github.com/cenkalti/backoff/v4 v4.2.1 // indirect
	github.com/cespare/xxhash/v2 v2.2.0 // indirect
	github.com/coreos/go-semver v0.3.1 // indirect
	github.com/coreos/go-systemd/v22 v22.5.0 // indirect
	github.com/davecgh/go-spew v1.1.1 // indirect
	github.com/emicklei/go-restful/v3 v3.11.0 // indirect
	github.com/evanphx/json-patch v5.6.0+incompatible // indirect
	github.com/felixge/httpsnoop v1.0.4 // indirect
	github.com/fsnotify/fsnotify v1.7.0 // indirect
	github.com/go-logr/logr v1.3.0 // indirect
	github.com/go-logr/stdr v1.2.2 // indirect
	github.com/go-openapi/jsonpointer v0.19.6 // indirect
	github.com/go-openapi/jsonreference v0.20.2 // indirect
	github.com/go-openapi/swag v0.22.3 // indirect
	github.com/gogo/protobuf v1.3.2 // indirect
	github.com/golang/groupcache v0.0.0-20210331224755-41bb18bfe9da // indirect
	github.com/golang/protobuf v1.5.3 // indirect
	github.com/google/cel-go v0.17.7 // indirect
	github.com/google/gnostic-models v0.6.8 // indirect
	github.com/google/go-cmp v0.6.0 // indirect
	github.com/google/gofuzz v1.2.0 // indirect
	github.com/google/uuid v1.3.1 // indirect
	github.com/grpc-ecosystem/go-grpc-prometheus v1.2.0 // indirect
	github.com/grpc-ecosystem/grpc-gateway/v2 v2.16.0 // indirect
	github.com/imdario/mergo v0.3.15 // indirect
	github.com/inconshreveable/mousetrap v1.1.0 // indirect
	github.com/jmespath/go-jmespath v0.4.0 // indirect
	github.com/josharian/intern v1.0.0 // indirect
	github.com/json-iterator/go v1.1.12 // indirect
	github.com/mailru/easyjson v0.7.7 // indirect
	github.com/matttproud/golang_protobuf_extensions v1.0.4 // indirect
	github.com/moby/term v0.0.0-20221205130635-1aeaba878587 // indirect
	github.com/modern-go/concurrent v0.0.0-20180306012644-bacd9c7ef1dd // indirect
	github.com/modern-go/reflect2 v1.0.2 // indirect
	github.com/munnerz/goautoneg v0.0.0-20191010083416-a7dc8b61c822 // indirect
	github.com/pkg/errors v0.9.1 // indirect
	github.com/pmezard/go-difflib v1.0.0 // indirect
	github.com/prometheus/client_golang v1.16.0 // indirect
	github.com/prometheus/client_model v0.4.0 // indirect
	github.com/prometheus/common v0.44.0 // indirect
	github.com/prometheus/procfs v0.10.1 // indirect
	github.com/stoewer/go-strcase v1.3.0 // indirect
	github.com/stretchr/objx v0.5.0 // indirect
	go.etcd.io/etcd/api/v3 v3.5.10 // indirect
	go.etcd.io/etcd/client/pkg/v3 v3.5.10 // indirect
	go.etcd.io/etcd/client/v3 v3.5.10 // indirect
	go.opentelemetry.io/contrib/instrumentation/google.golang.org/grpc/otelgrpc v0.46.0 // indirect
	go.opentelemetry.io/contrib/instrumentation/net/http/otelhttp v0.46.0 // indirect
	go.opentelemetry.io/otel v1.20.0 // indirect
	go.opentelemetry.io/otel/exporters/otlp/otlptrace v1.20.0 // indirect
	go.opentelemetry.io/otel/exporters/otlp/otlptrace/otlptracegrpc v1.20.0 // indirect
	go.opentelemetry.io/otel/metric v1.20.0 // indirect
	go.opentelemetry.io/otel/sdk v1.20.0 // indirect
	go.opentelemetry.io/otel/trace v1.20.0 // indirect
	go.opentelemetry.io/proto/otlp v1.0.0 // indirect
	go.uber.org/atomic v1.10.0 // indirect
	go.uber.org/multierr v1.11.0 // indirect
	go.uber.org/zap v1.24.0 // indirect
	golang.org/x/crypto v0.14.0 // indirect
	golang.org/x/exp v0.0.0-20230321023759-10a507213a29 // indirect
<<<<<<< HEAD
	golang.org/x/mod v0.10.0 // indirect
	golang.org/x/net v0.17.0 // indirect
	golang.org/x/oauth2 v0.8.0 // indirect
	golang.org/x/sync v0.2.0 // indirect
	golang.org/x/sys v0.13.0 // indirect
	golang.org/x/term v0.13.0 // indirect
	golang.org/x/text v0.13.0 // indirect
	golang.org/x/tools v0.8.0 // indirect
=======
	golang.org/x/mod v0.12.0 // indirect
	golang.org/x/net v0.17.0 // indirect
	golang.org/x/oauth2 v0.11.0 // indirect
	golang.org/x/sync v0.3.0 // indirect
	golang.org/x/sys v0.15.0 // indirect
	golang.org/x/term v0.15.0 // indirect
	golang.org/x/text v0.14.0 // indirect
	golang.org/x/tools v0.12.0 // indirect
>>>>>>> 65e4f1ac
	google.golang.org/appengine v1.6.7 // indirect
	google.golang.org/genproto v0.0.0-20230822172742-b8732ec3820d // indirect
	google.golang.org/genproto/googleapis/api v0.0.0-20230822172742-b8732ec3820d // indirect
	google.golang.org/genproto/googleapis/rpc v0.0.0-20230822172742-b8732ec3820d // indirect
	google.golang.org/grpc v1.59.0 // indirect
	google.golang.org/protobuf v1.31.0 // indirect
	gopkg.in/inf.v0 v0.9.1 // indirect
	gopkg.in/natefinch/lumberjack.v2 v2.2.1 // indirect
	gopkg.in/warnings.v0 v0.1.2 // indirect
	gopkg.in/yaml.v2 v2.4.0 // indirect
	gopkg.in/yaml.v3 v3.0.1 // indirect
	k8s.io/apiserver v0.29.0 // indirect
	k8s.io/component-helpers v0.29.0 // indirect
	k8s.io/gengo v0.0.0-20230829151522-9cce18d56c01 // indirect
	k8s.io/kms v0.29.0 // indirect
	k8s.io/kube-openapi v0.0.0-20231010175941-2dd684a91f00 // indirect
	sigs.k8s.io/apiserver-network-proxy/konnectivity-client v0.28.0 // indirect
	sigs.k8s.io/json v0.0.0-20221116044647-bc3834ca7abd // indirect
	sigs.k8s.io/structured-merge-diff/v4 v4.4.1 // indirect
	sigs.k8s.io/yaml v1.3.0 // indirect
)

// Cannot be removed until all dependencies use crypto library v0.17.0 or higher
replace golang.org/x/crypto => golang.org/x/crypto v0.17.0<|MERGE_RESOLUTION|>--- conflicted
+++ resolved
@@ -90,16 +90,6 @@
 	go.uber.org/zap v1.24.0 // indirect
 	golang.org/x/crypto v0.14.0 // indirect
 	golang.org/x/exp v0.0.0-20230321023759-10a507213a29 // indirect
-<<<<<<< HEAD
-	golang.org/x/mod v0.10.0 // indirect
-	golang.org/x/net v0.17.0 // indirect
-	golang.org/x/oauth2 v0.8.0 // indirect
-	golang.org/x/sync v0.2.0 // indirect
-	golang.org/x/sys v0.13.0 // indirect
-	golang.org/x/term v0.13.0 // indirect
-	golang.org/x/text v0.13.0 // indirect
-	golang.org/x/tools v0.8.0 // indirect
-=======
 	golang.org/x/mod v0.12.0 // indirect
 	golang.org/x/net v0.17.0 // indirect
 	golang.org/x/oauth2 v0.11.0 // indirect
@@ -108,7 +98,6 @@
 	golang.org/x/term v0.15.0 // indirect
 	golang.org/x/text v0.14.0 // indirect
 	golang.org/x/tools v0.12.0 // indirect
->>>>>>> 65e4f1ac
 	google.golang.org/appengine v1.6.7 // indirect
 	google.golang.org/genproto v0.0.0-20230822172742-b8732ec3820d // indirect
 	google.golang.org/genproto/googleapis/api v0.0.0-20230822172742-b8732ec3820d // indirect
