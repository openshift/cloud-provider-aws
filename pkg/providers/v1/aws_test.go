--- conflicted
+++ resolved
@@ -90,19 +90,6 @@
 	}}).Return([]*ec2.SecurityGroup{{Tags: tags}})
 }
 
-<<<<<<< HEAD
-func (m *MockedFakeEC2) DescribeVolumes(request *ec2.DescribeVolumesInput) ([]*ec2.Volume, error) {
-	args := m.Called(request)
-	return args.Get(0).([]*ec2.Volume), nil
-}
-
-func (m *MockedFakeEC2) DeleteVolume(request *ec2.DeleteVolumeInput) (*ec2.DeleteVolumeOutput, error) {
-	args := m.Called(request)
-	return args.Get(0).(*ec2.DeleteVolumeOutput), nil
-}
-
-=======
->>>>>>> d7e05d57
 func (m *MockedFakeEC2) DescribeSecurityGroups(request *ec2.DescribeSecurityGroupsInput) ([]*ec2.SecurityGroup, error) {
 	args := m.Called(request)
 	return args.Get(0).([]*ec2.SecurityGroup), nil
@@ -3099,7 +3086,7 @@
 		}
 	}
 
-	fauxService.Annotations[ServiceAnnotationLoadBalancerHealthCheckProtocol] = "tcp"
+	fauxService.Annotations[ServiceAnnotationLoadBalancerHealthCheckProtocol] = "http"
 	tgARN := aws.StringValue(awsServices.elbv2.(*MockedFakeELBV2).Listeners[0].DefaultActions[0].TargetGroupArn)
 	_, err = c.EnsureLoadBalancer(context.TODO(), TestClusterName, fauxService, nodes)
 	if err != nil {
@@ -3263,9 +3250,8 @@
 				},
 			},
 			want: healthCheckConfig{
-				Port:               "10256",
-				Protocol:           elbv2.ProtocolEnumHttp,
-				Path:               "/healthz",
+				Port:               "traffic-port",
+				Protocol:           elbv2.ProtocolEnumTcp,
 				Interval:           30,
 				Timeout:            10,
 				HealthyThreshold:   3,
@@ -3443,9 +3429,8 @@
 				},
 			},
 			want: healthCheckConfig{
-				Port:               "10256",
-				Protocol:           elbv2.ProtocolEnumHttp,
-				Path:               "/healthz",
+				Port:               "traffic-port",
+				Protocol:           elbv2.ProtocolEnumTcp,
 				Interval:           23,
 				Timeout:            10,
 				HealthyThreshold:   3,
@@ -3502,9 +3487,8 @@
 				},
 			},
 			want: healthCheckConfig{
-				Port:               "10256",
-				Protocol:           elbv2.ProtocolEnumHttp,
-				Path:               "/healthz",
+				Port:               "traffic-port",
+				Protocol:           elbv2.ProtocolEnumTcp,
 				Interval:           30,
 				Timeout:            10,
 				HealthyThreshold:   7,
