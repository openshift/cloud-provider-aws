--- conflicted
+++ resolved
@@ -2084,36 +2084,19 @@
 		}
 	}
 
-<<<<<<< HEAD
-	var pathModified bool
-	protocolModified := parseStringAnnotation(svc.Annotations, ServiceAnnotationLoadBalancerHealthCheckProtocol, &hc.Protocol)
-	if protocolModified {
-=======
 	if parseStringAnnotation(svc.Annotations, ServiceAnnotationLoadBalancerHealthCheckProtocol, &hc.Protocol) {
->>>>>>> c9d75959
 		hc.Protocol = strings.ToUpper(hc.Protocol)
 	}
-
 	switch hc.Protocol {
 	case elbv2.ProtocolEnumHttp, elbv2.ProtocolEnumHttps:
-		pathModified = parseStringAnnotation(svc.Annotations, ServiceAnnotationLoadBalancerHealthCheckPath, &hc.Path)
+		parseStringAnnotation(svc.Annotations, ServiceAnnotationLoadBalancerHealthCheckPath, &hc.Path)
 	case elbv2.ProtocolEnumTcp:
 		hc.Path = ""
 	default:
 		return healthCheckConfig{}, fmt.Errorf("Unsupported health check protocol %v", hc.Protocol)
 	}
 
-	portModified := parseStringAnnotation(svc.Annotations, ServiceAnnotationLoadBalancerHealthCheckPort, &hc.Port)
-
-	// For a non-local service, we override the health check to use the kube-proxy port when no other overrides are provided.
-	// The kube-proxy port should be open on all nodes and allows the health check to check the nodes ability to proxy traffic.
-	// When the node is shutting down, the health check should fail before the node loses the ability to route traffic to the backend pod.
-	// This allows the load balancer to gracefully drain connections from the node.
-	if svc.Spec.ExternalTrafficPolicy != v1.ServiceExternalTrafficPolicyTypeLocal && !(pathModified || portModified || protocolModified) {
-		hc.Port = kubeProxyHealthCheckPort
-		hc.Path = kubeProxyHealthCheckPath
-		hc.Protocol = elbv2.ProtocolEnumHttp
-	}
+	parseStringAnnotation(svc.Annotations, ServiceAnnotationLoadBalancerHealthCheckPort, &hc.Port)
 
 	switch c.cfg.Global.ClusterServiceLoadBalancerHealthProbeMode {
 	case config.ClusterServiceLoadBalancerHealthProbeModeShared:
@@ -2538,11 +2521,6 @@
 		}
 	} else {
 		klog.V(4).Infof("service %v does not need custom health checks", apiService.Name)
-<<<<<<< HEAD
-
-		// Use the kube-proxy port as the health check port for non-local services.
-		err = c.ensureLoadBalancerHealthCheck(loadBalancer, "HTTP", kubeProxyHealthCheckPortInt, kubeProxyHealthCheckPath, annotations)
-=======
 		var hcPath string
 		hcPort := tcpHealthCheckPort
 
@@ -2570,7 +2548,6 @@
 		}
 
 		err = c.ensureLoadBalancerHealthCheck(loadBalancer, hcProtocol, hcPort, hcPath, annotations)
->>>>>>> c9d75959
 		if err != nil {
 			return nil, err
 		}
